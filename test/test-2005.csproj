<<<<<<< HEAD
﻿<Project DefaultTargets="Build" xmlns="http://schemas.microsoft.com/developer/msbuild/2003">
  <PropertyGroup>
    <Configuration Condition=" '$(Configuration)' == '' ">Debug</Configuration>
    <Platform Condition=" '$(Platform)' == '' ">AnyCPU</Platform>
    <ProductVersion>8.0.50727</ProductVersion>
    <SchemaVersion>2.0</SchemaVersion>
    <ProjectGuid>{72087340-51A8-427D-8886-2B45C494CDF5}</ProjectGuid>
    <OutputType>Exe</OutputType>
    <AppDesignerFolder>Properties</AppDesignerFolder>
    <RootNamespace>test</RootNamespace>
    <AssemblyName>test</AssemblyName>
  </PropertyGroup>
  <PropertyGroup Condition=" '$(Configuration)|$(Platform)' == 'Debug|AnyCPU' ">
    <DebugSymbols>true</DebugSymbols>
    <DebugType>full</DebugType>
    <Optimize>false</Optimize>
    <OutputPath>..\bin\Debug\</OutputPath>
    <DefineConstants>DEBUG;TRACE</DefineConstants>
    <ErrorReport>prompt</ErrorReport>
    <WarningLevel>4</WarningLevel>
  </PropertyGroup>
  <PropertyGroup Condition=" '$(Configuration)|$(Platform)' == 'Release|AnyCPU' ">
    <DebugType>pdbonly</DebugType>
    <Optimize>true</Optimize>
    <OutputPath>..\bin\Release\</OutputPath>
    <DefineConstants>TRACE</DefineConstants>
    <ErrorReport>prompt</ErrorReport>
    <WarningLevel>4</WarningLevel>
  </PropertyGroup>
  <ItemGroup>
    <Reference Include="System" />
    <Reference Include="System.Data" />
    <Reference Include="System.Xml" />
  </ItemGroup>
  <ItemGroup>
    <Compile Include="Program.cs" />
    <Compile Include="Properties\AssemblyInfo.cs" />
    <Compile Include="TestAES.cs" />
    <Compile Include="TestDH.cs" />
    <Compile Include="TestDSA.cs" />
    <Compile Include="TestHMAC.cs" />
    <Compile Include="TestRandom.cs" />
    <Compile Include="TestRSA.cs" />
    <Compile Include="TestServer.cs" />
    <Compile Include="TestSHA.cs" />
    <Compile Include="TestSHA1.cs" />
    <Compile Include="TestSHA256.cs" />
    <Compile Include="TestSHA512.cs" />
    <Compile Include="TestX509.cs" />
  </ItemGroup>
  <ItemGroup>
    <ProjectReference Include="..\ManagedOpenSsl\ManagedOpenSsl-2005.csproj">
      <Project>{73DCC218-655B-485F-8EAC-0CE5F2F7343D}</Project>
      <Name>ManagedOpenSsl-2005</Name>
    </ProjectReference>
  </ItemGroup>
  <ItemGroup>
    <None Include="openssl.cnf" />
  </ItemGroup>
  <Import Project="$(MSBuildBinPath)\Microsoft.CSharp.targets" />
  <!-- To modify your build process, add your task inside one of the targets below and uncomment it. 
       Other similar extension points exist, see Microsoft.Common.targets.
  <Target Name="BeforeBuild">
  </Target>
  <Target Name="AfterBuild">
  </Target>
  -->
=======
﻿<Project DefaultTargets="Build" xmlns="http://schemas.microsoft.com/developer/msbuild/2003">
  <PropertyGroup>
    <Configuration Condition=" '$(Configuration)' == '' ">Debug</Configuration>
    <Platform Condition=" '$(Platform)' == '' ">AnyCPU</Platform>
    <ProductVersion>8.0.50727</ProductVersion>
    <SchemaVersion>2.0</SchemaVersion>
    <ProjectGuid>{72087340-51A8-427D-8886-2B45C494CDF5}</ProjectGuid>
    <OutputType>Exe</OutputType>
    <AppDesignerFolder>Properties</AppDesignerFolder>
    <RootNamespace>test</RootNamespace>
    <AssemblyName>test</AssemblyName>
  </PropertyGroup>
  <PropertyGroup Condition=" '$(Configuration)|$(Platform)' == 'Debug|AnyCPU' ">
    <DebugSymbols>true</DebugSymbols>
    <DebugType>full</DebugType>
    <Optimize>false</Optimize>
    <OutputPath>..\bin\Debug\</OutputPath>
    <DefineConstants>DEBUG;TRACE</DefineConstants>
    <ErrorReport>prompt</ErrorReport>
    <WarningLevel>4</WarningLevel>
  </PropertyGroup>
  <PropertyGroup Condition=" '$(Configuration)|$(Platform)' == 'Release|AnyCPU' ">
    <DebugType>pdbonly</DebugType>
    <Optimize>true</Optimize>
    <OutputPath>..\bin\Release\</OutputPath>
    <DefineConstants>TRACE</DefineConstants>
    <ErrorReport>prompt</ErrorReport>
    <WarningLevel>4</WarningLevel>
  </PropertyGroup>
  <ItemGroup>
    <Reference Include="System" />
    <Reference Include="System.Data" />
    <Reference Include="System.Xml" />
  </ItemGroup>
  <ItemGroup>
    <Compile Include="Program.cs" />
    <Compile Include="Properties\AssemblyInfo.cs" />
    <Compile Include="TestAES.cs" />
    <Compile Include="TestDH.cs" />
    <Compile Include="TestDSA.cs" />
    <Compile Include="TestHMAC.cs" />
    <Compile Include="TestRandom.cs" />
    <Compile Include="TestRSA.cs" />
    <Compile Include="TestServer.cs" />
    <Compile Include="TestSHA.cs" />
    <Compile Include="TestSHA1.cs" />
    <Compile Include="TestSHA256.cs" />
    <Compile Include="TestSHA512.cs" />
    <Compile Include="TestX509.cs" />
  </ItemGroup>
  <ItemGroup>
    <ProjectReference Include="..\ManagedOpenSsl\ManagedOpenSsl-2005.csproj">
      <Project>{73DCC218-655B-485F-8EAC-0CE5F2F7343D}</Project>
      <Name>ManagedOpenSsl-2005</Name>
    </ProjectReference>
  </ItemGroup>
  <ItemGroup>
    <None Include="openssl.cnf" />
  </ItemGroup>
  <Import Project="$(MSBuildBinPath)\Microsoft.CSharp.targets" />
  <!-- To modify your build process, add your task inside one of the targets below and uncomment it. 
       Other similar extension points exist, see Microsoft.Common.targets.
  <Target Name="BeforeBuild">
  </Target>
  <Target Name="AfterBuild">
  </Target>
  -->
>>>>>>> 5718981e
</Project><|MERGE_RESOLUTION|>--- conflicted
+++ resolved
@@ -1,4 +1,3 @@
-<<<<<<< HEAD
 ﻿<Project DefaultTargets="Build" xmlns="http://schemas.microsoft.com/developer/msbuild/2003">
   <PropertyGroup>
     <Configuration Condition=" '$(Configuration)' == '' ">Debug</Configuration>
@@ -66,73 +65,4 @@
   <Target Name="AfterBuild">
   </Target>
   -->
-=======
-﻿<Project DefaultTargets="Build" xmlns="http://schemas.microsoft.com/developer/msbuild/2003">
-  <PropertyGroup>
-    <Configuration Condition=" '$(Configuration)' == '' ">Debug</Configuration>
-    <Platform Condition=" '$(Platform)' == '' ">AnyCPU</Platform>
-    <ProductVersion>8.0.50727</ProductVersion>
-    <SchemaVersion>2.0</SchemaVersion>
-    <ProjectGuid>{72087340-51A8-427D-8886-2B45C494CDF5}</ProjectGuid>
-    <OutputType>Exe</OutputType>
-    <AppDesignerFolder>Properties</AppDesignerFolder>
-    <RootNamespace>test</RootNamespace>
-    <AssemblyName>test</AssemblyName>
-  </PropertyGroup>
-  <PropertyGroup Condition=" '$(Configuration)|$(Platform)' == 'Debug|AnyCPU' ">
-    <DebugSymbols>true</DebugSymbols>
-    <DebugType>full</DebugType>
-    <Optimize>false</Optimize>
-    <OutputPath>..\bin\Debug\</OutputPath>
-    <DefineConstants>DEBUG;TRACE</DefineConstants>
-    <ErrorReport>prompt</ErrorReport>
-    <WarningLevel>4</WarningLevel>
-  </PropertyGroup>
-  <PropertyGroup Condition=" '$(Configuration)|$(Platform)' == 'Release|AnyCPU' ">
-    <DebugType>pdbonly</DebugType>
-    <Optimize>true</Optimize>
-    <OutputPath>..\bin\Release\</OutputPath>
-    <DefineConstants>TRACE</DefineConstants>
-    <ErrorReport>prompt</ErrorReport>
-    <WarningLevel>4</WarningLevel>
-  </PropertyGroup>
-  <ItemGroup>
-    <Reference Include="System" />
-    <Reference Include="System.Data" />
-    <Reference Include="System.Xml" />
-  </ItemGroup>
-  <ItemGroup>
-    <Compile Include="Program.cs" />
-    <Compile Include="Properties\AssemblyInfo.cs" />
-    <Compile Include="TestAES.cs" />
-    <Compile Include="TestDH.cs" />
-    <Compile Include="TestDSA.cs" />
-    <Compile Include="TestHMAC.cs" />
-    <Compile Include="TestRandom.cs" />
-    <Compile Include="TestRSA.cs" />
-    <Compile Include="TestServer.cs" />
-    <Compile Include="TestSHA.cs" />
-    <Compile Include="TestSHA1.cs" />
-    <Compile Include="TestSHA256.cs" />
-    <Compile Include="TestSHA512.cs" />
-    <Compile Include="TestX509.cs" />
-  </ItemGroup>
-  <ItemGroup>
-    <ProjectReference Include="..\ManagedOpenSsl\ManagedOpenSsl-2005.csproj">
-      <Project>{73DCC218-655B-485F-8EAC-0CE5F2F7343D}</Project>
-      <Name>ManagedOpenSsl-2005</Name>
-    </ProjectReference>
-  </ItemGroup>
-  <ItemGroup>
-    <None Include="openssl.cnf" />
-  </ItemGroup>
-  <Import Project="$(MSBuildBinPath)\Microsoft.CSharp.targets" />
-  <!-- To modify your build process, add your task inside one of the targets below and uncomment it. 
-       Other similar extension points exist, see Microsoft.Common.targets.
-  <Target Name="BeforeBuild">
-  </Target>
-  <Target Name="AfterBuild">
-  </Target>
-  -->
->>>>>>> 5718981e
 </Project>